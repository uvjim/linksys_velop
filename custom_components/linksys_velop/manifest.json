--- conflicted
+++ resolved
@@ -16,11 +16,7 @@
   ],
   "name": "Linksys Velop",
   "requirements": [
-<<<<<<< HEAD
     "pyvelop==2024.10.1"
-=======
-    "pyvelop==2024.7.1"
->>>>>>> f4d95c04
   ],
   "ssdp": [
     {
@@ -28,9 +24,5 @@
       "manufacturer": "Linksys"
     }
   ],
-<<<<<<< HEAD
   "version": "2024.10.1"
-=======
-  "version": "2024.9.1"
->>>>>>> f4d95c04
 }